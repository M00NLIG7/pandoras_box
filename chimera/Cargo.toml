--- conflicted
+++ resolved
@@ -10,11 +10,7 @@
 local-ip-address = "0.5.6"
 netstat = "0.7.0"
 regex = "1.10.2"
-<<<<<<< HEAD
-serde = "1.0.193"
-=======
 serde = { version = "1.0.193", features = ["derive"] }
->>>>>>> 5643fa01
 serde_json = "1.0.108"
 sys-info = "0.9.1"
 sysinfo = "0.29.11"
