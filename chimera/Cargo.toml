--- conflicted
+++ resolved
@@ -7,14 +7,10 @@
 
 [dependencies]
 base64 = "0.21.5"
-<<<<<<< HEAD
+local-ip-address = "0.5.6"
+netstat = "0.7.0"
 clap = {version = "4.4.11", features = ["cargo"]}
 reqwest = {version = "0.11.23", features = ["json"]}
-=======
-local-ip-address = "0.5.6"
-netstat = "0.7.0"
-regex = "1.10.2"
->>>>>>> 5cea6111
 serde = { version = "1.0.193", features = ["derive"] }
 serde_json = "1.0.108"
 sys-info = "0.9.1"
