--- conflicted
+++ resolved
@@ -25,11 +25,8 @@
 local-ip-address = "0.5.6"
 netstat = "0.7.0"
 wmi = "0.13.1"
-<<<<<<< HEAD
 regex = "1.10.2"
-=======
 vc-ltl = "5.0.9"
->>>>>>> 2f190807
 
 [build-dependencies]
 static_vcruntime = "2.0.0"
