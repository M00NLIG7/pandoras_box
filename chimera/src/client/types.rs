--- conflicted
+++ resolved
@@ -179,12 +179,9 @@
     pub(crate) users: Box<[User]>,
     pub(crate) shares: Box<[Share]>,
     pub(crate) containers: Box<[Container]>,
+    pub(crate) containers: Box<[Container]>,
     #[cfg(target_os = "windows")]
-<<<<<<< HEAD
-    pub(crate) server_features: Box<[String]>, //pub(crate) containers: Box<[Container]>,
-=======
     pub(crate) server_features: Box<[String]>,
->>>>>>> 99b968af
 }
 
 pub trait UserInfo {
