--- conflicted
+++ resolved
@@ -1,73 +1,5 @@
-<<<<<<< HEAD
-use serde::Deserialize;
+use crate::client::types::{Container, Disk, Host, Service, Share, User, UserInfo, OS};
 use sysinfo::{CpuExt, DiskExt, Networks, System, SystemExt, UserExt};
-
-#[derive(Debug)]
-pub struct Disk {
-    pub name: Box<str>,
-    pub mount_point: Box<str>,
-    pub filesystem: Box<str>,
-    pub total_space: u64,
-    pub available_space: u64,
-}
-
-#[derive(Debug)]
-pub struct ContainerVolume {
-    pub host_path: Box<str>,
-    pub container_path: Box<str>,
-    pub mode: Box<str>,
-    pub name: Box<str>,
-    pub rw: bool,
-    pub v_type: Box<str>,
-}
-
-#[derive(Debug)]
-pub struct ContainerNetwork {
-    pub name: Box<str>,
-    pub ip: Box<str>,
-    pub gateway: Box<str>,
-    pub mac_address: Box<str>,
-}
-
-#[derive(Debug)]
-pub struct Container {
-    pub id: Box<str>,
-    pub name: Box<str>,
-    // pub networks: Box<[ContainerNetwork]>,
-    pub port_bindings: Box<[Box<str>]>,
-    pub volumes: Box<[ContainerVolume]>,
-    pub status: Box<str>,
-    pub cmd: Box<str>,
-}
-
-#[derive(Debug)]
-pub struct NetworkConnection {
-    pub local_address: Box<str>,
-    pub remote_address: Box<str>,
-    pub state: Box<str>,
-    pub protocol: Box<str>,
-    pub pid: Option<i32>,
-}
-
-#[derive(Debug)]
-pub struct User {
-    pub name: Box<str>,
-    // pub uid
-    pub uid: Box<str>,
-    pub gid: Box<str>,
-    pub groups: Box<[Box<str>]>,
-    pub shell: Option<Box<str>>,
-}
-
-#[derive(Debug)]
-#[derive(PartialEq)]
-pub struct OpenPort {
-    pub port: u16,
-    pub protocol: Box<str>,
-    pub pid: Option<i32>,
-    pub version: Box<str>,
-    pub state: Box<str>,
-}
 
 #[derive(Debug)]
 pub struct Host {
@@ -110,11 +42,8 @@
     description: String,
 }
 
-=======
-use crate::client::types::{Container, Disk, Host, Service, Share, User, UserInfo, OS};
-use sysinfo::{CpuExt, DiskExt, Networks, System, SystemExt, UserExt};
 
->>>>>>> 5643fa01
+
 impl Host {
     pub fn new() -> Host {
         let mut sys = System::new_all();
@@ -135,18 +64,10 @@
             network_adapters: String::from(""),
             ports: open_ports,
             connections: connections,
-<<<<<<< HEAD
-            //firewall_rules: String::from(""),
-            services: Host::get_services(),
-            users: users.into(),
-            shares: Host::get_shares(),
-=======
             firewall_rules: String::from(""),
             services: Host::services(),
             users: users(&sys),
             shares: Host::shares(),
->>>>>>> 5643fa01
-            persistent_programs: String::from(""),
             //containers: Host::containers(),
         }
     }
@@ -167,18 +88,10 @@
         .collect()
 }
 
-<<<<<<< HEAD
-pub trait Services {
-    fn get_services() -> Box<[Service]>;
-}
-
-pub trait Shares {
-    fn get_shares() -> Box<[Share]>;
-}
 
 pub trait Infect {
     fn init(&self, schema: &str);
-=======
+}
 fn users(sys: &System) -> Box<[User]> {
     sys.users()
         .iter()
@@ -196,7 +109,6 @@
             shell: None,
         })
         .collect()
->>>>>>> 5643fa01
 }
 
 fn calculate_resource_weight(cpu_cores: u32, memory_mb: u64) -> u64 {
