--- conflicted
+++ resolved
@@ -1,8 +1,7 @@
-<<<<<<< HEAD
 use wmi::*;
 use serde::{Deserialize};
 use local_ip_address::local_ip;
-use sysinfo::{ProcessExt, System, SystemExt};
+use sysinfo::{ProcessExt, System, SystemExt, UserExt};
 use super::client;
 use super::client::NetworkConnection;
 use super::client::NetworkInfo;
@@ -215,8 +214,7 @@
     }
 
     return process_dump
-=======
-use sysinfo::UserExt;
+}
 
 impl super::client::UserInfo for sysinfo::User {
     fn is_admin(&self) -> bool {
@@ -231,5 +229,4 @@
         // self.id().to_string() == "S-1-5-21-1004336348-1177238915-682003330-513"
         local_user_sid_pattern.is_match(&self.id().to_string())
     }
->>>>>>> 5643fa01
-}+}
